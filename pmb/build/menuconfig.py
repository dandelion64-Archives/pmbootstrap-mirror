--- conflicted
+++ resolved
@@ -132,29 +132,17 @@
                     "/home/pmos/build", output="interactive",
                     env={"CARCH": arch})
 
-<<<<<<< HEAD
-    # Run abuild menuconfig
-    logging.info("(native) run menuconfig")
-    pmb.chroot.user(args, ["abuild", "-d", "menuconfig"], "native",
-                    "/home/pmos/build", output="tui", env={"CARCH": arch})
-
-    # Update config + checksums
-    config = "config-" + apkbuild["_flavor"] + "." + arch
-    logging.info("Copy kernel config back to aport-folder")
-    source = args.work + "/chroot_native/home/pmos/build/" + config
-=======
     # Run make menuconfig
     outputdir = get_outputdir(args, pkgname)
     logging.info("(native) make " + kopt)
     pmb.chroot.user(args, ["make", kopt], "native",
-                    outputdir, log=False,
+                    outputdir, output="tui",
                     env={"ARCH": pmb.parse.arch.alpine_to_kernel(arch),
                          "DISPLAY": os.environ.get("DISPLAY"),
                          "XAUTHORITY": "/home/pmos/.Xauthority"})
 
     # Find the updated config
     source = args.work + "/chroot_native" + outputdir + "/.config"
->>>>>>> e720858a
     if not os.path.exists(source):
         raise RuntimeError("No kernel config generated: " + source)
 
