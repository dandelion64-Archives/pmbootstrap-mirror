"""
Copyright 2018 Oliver Smith

This file is part of pmbootstrap.

pmbootstrap is free software: you can redistribute it and/or modify
it under the terms of the GNU General Public License as published by
the Free Software Foundation, either version 3 of the License, or
(at your option) any later version.

pmbootstrap is distributed in the hope that it will be useful,
but WITHOUT ANY WARRANTY; without even the implied warranty of
MERCHANTABILITY or FITNESS FOR A PARTICULAR PURPOSE.  See the
GNU General Public License for more details.

You should have received a copy of the GNU General Public License
along with pmbootstrap.  If not, see <http://www.gnu.org/licenses/>.
"""
import subprocess
import os


def test_chroot_interactive_shell():
    """
    Open a shell with 'pmbootstrap chroot' and pass 'echo hello_world\n' as stdin.
    """
    pmb_src = os.path.realpath(os.path.join(os.path.dirname(__file__) + "/.."))
    os.chdir(pmb_src)
    ret = subprocess.check_output(["./pmbootstrap.py", "-q", "chroot", "sh"],
                                  timeout=300, input="echo hello_world\n",
                                  universal_newlines=True,
                                  stderr=subprocess.STDOUT)
    assert ret == "hello_world\n"


def test_chroot_interactive_shell_user():
    """
    Open a shell with 'pmbootstrap chroot' as user, and test the resulting ID.
    """
    pmb_src = os.path.realpath(os.path.join(os.path.dirname(__file__) + "/.."))
    os.chdir(pmb_src)
    ret = subprocess.check_output(["./pmbootstrap.py", "-q", "chroot",
<<<<<<< HEAD
                                  "--user", "sh"], timeout=300, input="id -un",
=======
                                   "--user"], timeout=300, input="id -un",
>>>>>>> e720858a
                                  universal_newlines=True,
                                  stderr=subprocess.STDOUT)
    assert ret == "pmos\n"


def test_chroot_arguments():
    """
    Open a shell with 'pmbootstrap chroot' for every architecture, pass 'uname -m\n'
    as stdin and check the output
    """
    pmb_src = os.path.realpath(os.path.join(os.path.dirname(__file__) + "/.."))
    os.chdir(pmb_src)

    for arch in ["armhf", "aarch64", "x86_64"]:
        ret = subprocess.check_output(["./pmbootstrap.py", "-q", "chroot", "-b", arch,
                                       "sh"], timeout=300, input="uname -m\n",
                                      universal_newlines=True, stderr=subprocess.STDOUT)
        if arch == "armhf":
            assert ret == "armv7l\n"
        else:
            assert ret == arch + "\n"<|MERGE_RESOLUTION|>--- conflicted
+++ resolved
@@ -40,11 +40,7 @@
     pmb_src = os.path.realpath(os.path.join(os.path.dirname(__file__) + "/.."))
     os.chdir(pmb_src)
     ret = subprocess.check_output(["./pmbootstrap.py", "-q", "chroot",
-<<<<<<< HEAD
-                                  "--user", "sh"], timeout=300, input="id -un",
-=======
-                                   "--user"], timeout=300, input="id -un",
->>>>>>> e720858a
+                                   "--user", "sh"], timeout=300, input="id -un",
                                   universal_newlines=True,
                                   stderr=subprocess.STDOUT)
     assert ret == "pmos\n"
